--- conflicted
+++ resolved
@@ -1,28 +1,7 @@
 import * as StellarSdk from '@stellar/stellar-sdk';
 
-<<<<<<< HEAD
 export async function call_contract_function(method, server, keypair, contract, ...params) {
     let res = null;
-=======
-// Utility to decode Soroban return value (ScVal) to native JS
-function decodeReturnValue(scval) {
-    if (!scval) return undefined;
-    if (StellarSdk.scValToNative) {
-        return StellarSdk.scValToNative(scval);
-    }
-    if (scval._value) return scval._value;
-    return scval;
-}
-
-export async function call_contract_function(method, server, keypair, contract, ...params) {
-    let result = {
-        status: null,
-        returnValue: null,
-        error: null,
-        raw: null,
-    };
->>>>>>> 2ca1eeb4
-
     try {
         let builtTransaction = new StellarSdk.TransactionBuilder(await server.getAccount(keypair.publicKey()), {
             fee: StellarSdk.BASE_FEE,
@@ -48,19 +27,9 @@
             result.raw = getResponse;
 
             if (getResponse.status === "SUCCESS") {
-<<<<<<< HEAD
+-stellar-asset-integration-test
                 // Return the contract call return value (ScVal)
                 res = getResponse.returnValue;
-=======
-                result.status = "SUCCESS";
-                if (getResponse.returnValue) {
-                    try {
-                        result.returnValue = decodeReturnValue(getResponse.returnValue);
-                    } catch (e) {
-                        result.error = "Failed to decode returnValue: " + e.toString();
-                    }
-                }
->>>>>>> 2ca1eeb4
             } else {
                 result.status = "ERROR";
                 result.error = "Transaction failed: " + (getResponse.resultXdr || JSON.stringify(getResponse));
